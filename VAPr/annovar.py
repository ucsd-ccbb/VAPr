--- conflicted
+++ resolved
@@ -147,7 +147,6 @@
         """
         list_commands = self._build_annovar_database_download_command_str()
         for command in list_commands:
-            print(command)
             args = shlex.split(command)
             subprocess.call(args)
 
@@ -300,36 +299,6 @@
         return databases
 
 
-<<<<<<< HEAD
-class AnnovarJobHandler:
-    def __init__(self, num_batch_jobs, multisample, list_of_vcf_mapping_dicts):
-
-        self.list_of_vcf_mapping_dicts = list_of_vcf_mapping_dicts
-
-        # TODO: It does not appear that this property is ever used; if not, take out of init params
-        # self.multisample = multisample
-
-        self.num_batch_jobs = num_batch_jobs
-        # TODO: This should probably be changed to integer division, as division to produce a float
-        # causes linter to be concerned when value is used as step increment in for loop below
-        if self.num_batch_jobs > len(self.list_of_vcf_mapping_dicts):
-            self.num_batch_jobs = len(self.list_of_vcf_mapping_dicts) // 2   # Integer division implemented
-
-        # TODO: Do we really need to assign _get_chunk_of_mappings_to_process to a new property?
-        # After all, it is already a method.  Couldn't we use it directly in _next?
-        self.chunkenize = self._get_chunk_of_mappings_to_process()
-
-    def _get_chunk_of_mappings_to_process(self):
-        """Yield successive n-sized chunks of vcf info mappings to process."""
-        for i in range(0, len(self.list_of_vcf_mapping_dicts), self.num_batch_jobs):
-            yield self.list_of_vcf_mapping_dicts[i:i + self.num_batch_jobs]
-
-    def _next(self):
-        return next(self.chunkenize)
-
-
-# if __name__ == '__main__':
-=======
 # class AnnovarJobHandler:
 #     def __init__(self, num_batch_jobs, list_of_vcf_mapping_dicts):
 #
@@ -339,7 +308,6 @@
 #         # causes linter to be concerned when value is used as step increment in for loop below
 #         if self.num_batch_jobs > len(self.list_of_vcf_mapping_dicts):
 #             self.num_batch_jobs = len(self.list_of_vcf_mapping_dicts) // 2
->>>>>>> 3e1f5c26
 #
 #         # TODO: Do we really need to assign _get_chunk_of_mappings_to_process to a new property?
 #         # After all, it is already a method.  Couldn't we use it directly in _next?
