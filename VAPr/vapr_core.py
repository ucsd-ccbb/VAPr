from __future__ import division, print_function

# built-in libraries
import logging
import multiprocessing
import os
import pymongo
import tqdm
import warnings

# third-party libraries
import pandas
import vcf

# project libraries
import VAPr.vcf_merging
import VAPr.annovar_running
import VAPr.filtering
import VAPr.chunk_processing


class VaprDataset(object):
    def __init__(self, mongo_db_name, mongo_collection_name, merged_vcf_path=None):
        self._mongo_db_name = mongo_db_name
        self._mongo_collection_name = mongo_collection_name
        self._merged_vcf_path = merged_vcf_path

        self._mongo_client = pymongo.MongoClient(maxPoolSize=None, waitQueueTimeoutMS=200)
        self._mongo_db = getattr(self._mongo_client, self._mongo_db_name)
        self._mongo_db_collection = getattr(self._mongo_db, self._mongo_collection_name)

    @property
    def full_name(self):
        return self._mongo_db_collection.full_name

    def get_rare_deleterious_variants(self, specific_sample_names=None):
        return self._get_filtered_variants_by_sample(VAPr.filtering.make_rare_deleterious_variants_filter,
                                                     specific_sample_names)

    def get_known_disease_variants(self, specific_sample_names=None):
        return self._get_filtered_variants_by_sample(VAPr.filtering.make_known_disease_variants_filter,
                                                     specific_sample_names)

<<<<<<< HEAD
    def get_deleterious_compound_heterozygous_variants(self, sample_names_list=None):
        return self._get_filtered_variants_by_sample(
            VAPr.filtering.make_deleterious_compound_heterozygous_variants_filter, sample_names_list)
=======
    def get_deleterious_compound_heterozygote_variants(self, specific_sample_names=None):
        return self._get_filtered_variants_by_sample(
            VAPr.filtering.make_deleterious_compound_heterozygote_variants_filter, specific_sample_names)
>>>>>>> e1c1bd4c

    def get_de_novo_variants(self, proband, ancestor1, ancestor2):
        filter_dict = VAPr.filtering.make_de_novo_variants_filter(proband, ancestor1, ancestor2)
        return self.get_custom_filtered_variants(filter_dict)

    def get_custom_filtered_variants(self, filter_dictionary):
        if self._mongo_db_collection.count() == 0:
            warnings.warn("Dataset '{0}' is empty, so all filters return an empty list.".format(self.full_name))
        return list(self._mongo_db_collection.find(filter_dictionary))

    def get_distinct_sample_ids(self):
        result = self._mongo_db_collection.distinct(VAPr.filtering.SAMPLE_ID_SELECTOR)
        return result

    def get_all_variants(self):
        return self.get_custom_filtered_variants({})

    def get_variants_for_sample(self, sample_name):
        filter_dict = VAPr.filtering.get_sample_id_filter(sample_name)
        return self.get_custom_filtered_variants(filter_dict)

    def get_variants_for_samples(self, specific_sample_names):
        filter_dict = VAPr.filtering.get_any_of_sample_ids_filter(specific_sample_names)
        return self.get_custom_filtered_variants(filter_dict)

    def get_variants_as_dataframe(self, filtered_variants=None):
        if filtered_variants is None:
            filtered_variants = self.get_all_variants()
        return pandas.DataFrame(filtered_variants)

    def write_unfiltered_annotated_csv(self, output_fp):
        all_variants = self.get_all_variants()
        self._write_annotated_csv("write_unfiltered_annotated_csv", all_variants, output_fp)

    def write_filtered_annotated_csv(self, filtered_variants, output_fp):
        self._write_annotated_csv("write_filtered_annotated_csv", filtered_variants, output_fp)

    def write_unfiltered_annotated_vcf(self, vcf_output_path, info_out=True):
        filtered_variants = self.get_all_variants()
        self._write_annotated_vcf(filtered_variants, vcf_output_path, info_out=info_out)

    def write_filtered_annotated_vcf(self, filtered_variants, vcf_output_path, info_out=True):
        self._write_annotated_vcf(filtered_variants, vcf_output_path, info_out=info_out)

    def write_unfiltered_annotated_csvs_per_sample(self, output_dir):
        sample_ids_list = self.get_distinct_sample_ids()

        for curr_sample_id in sample_ids_list:
            variant_dicts_list = self.get_variants_for_sample(curr_sample_id)
            curr_output_fp = os.path.join(output_dir, curr_sample_id + 'unfiltered_annotated_variants.csv')
            self.write_filtered_annotated_csv(variant_dicts_list, curr_output_fp)

        self._warn_if_no_output("write_unfiltered_annotated_csvs_per_sample", sample_ids_list)

    def _write_annotated_csv(self, func_name, filtered_variants, output_fp):
        no_output = self._warn_if_no_output(func_name, filtered_variants)
        if not no_output:
            dataframe = self.get_variants_as_dataframe(filtered_variants)
            dataframe.to_csv(output_fp)

    def _get_filtered_variants_by_sample(self, filter_builder_func, sample_names=None):
        if sample_names is not None and not isinstance(sample_names, list):
            sample_names = [sample_names]
        filter_dict = filter_builder_func(sample_names)
        return self.get_custom_filtered_variants(filter_dict)

    # TODO: I'd like to do a bit more work on this one; not sure it is in the right place
    def _write_annotated_vcf(self, filtered_variants_dicts_list, vcf_output_path, info_out=True):
        """
        :param vcf_input_path: template vcf file (initial vcf from which a new one will be created)
        :param vcf_output_path: name and filepath to where new vcf file will be written
        :param filtered_variants_dicts_list: list of dictionaries (one per variant) containing annotations
        :param info_out: if set to true (Default), will write all annotation data to INFO column, else, it won't.
        """

        # TODO: check if merged vcf path is None; if so, throw error
        # TODO: Must bgzip and index merged vcf path  before writing; use method from vcf_merging

        chr_vars = []
        location_vars_ant = []
        location_vars_pos = []

        for i in range(0, len(filtered_variants_dicts_list)):
            if filtered_variants_dicts_list[i]['chr'] == 'chrMT':
                chr_vars.append('chrM')
            else:
                chr_vars.append(filtered_variants_dicts_list[i]['chr'])
            location_vars_ant.append(filtered_variants_dicts_list[i]['start'] + 1)
            location_vars_pos.append(filtered_variants_dicts_list[i]['start'] - 1)

        vcf_reader = vcf.Reader(filename=self._merged_vcf_path)
        vcf_writer = vcf.Writer(open(vcf_output_path, 'w'), vcf_reader)

        for i in range(0, len(chr_vars)):
            for record in vcf_reader.fetch(chr_vars[i], location_vars_pos[i], location_vars_ant[i]):
                if info_out is True:
                    record.INFO.update(filtered_variants_dicts_list[i])
                    vcf_writer.write_record(record)
                else:
                    vcf_writer.write_record(record)

        self._warn_if_no_output("write_unfiltered_annotated_csvs_per_sample", filtered_variants_dicts_list)

    def _warn_if_no_output(self, output_func_name, items_list):
        no_output = False
        if len(items_list) == 0:
            no_output = True
            warnings.warn("{0} wrote no file(s) because no relevant samples were found in dataset '{1}'.".format(
                output_func_name, self._mongo_db_collection.full_name))

        return no_output


class VaprAnnotator(object):
    SAMPLE_NAMES_KEY = "Sample_Names"
    HG19_VERSION = "hg19"
    HG38_VERSION = "hg38"
    DEFAULT_GENOME_VERSION = HG19_VERSION
    SUPPORTED_GENOME_BUILD_VERSIONS = [HG19_VERSION, HG38_VERSION]

    @staticmethod
    def _get_num_lines_in_file(file_path):
        with open(file_path) as file_obj:
            result = sum(1 for _ in file_obj)
        return result

    @staticmethod
    def _make_jobs_params_tuples_list(file_path, num_file_lines, chunk_size, db_name, collection_name,
                                      genome_build_version, sample_names_list=None, verbose_level=1):

        num_params = VAPr.chunk_processing.AnnotationJobParamsIndices.get_num_possible_indices()
        if sample_names_list is not None:
            shared_job_params = [None] * num_params
            shared_job_params[VAPr.chunk_processing.AnnotationJobParamsIndices.SAMPLE_LIST_INDEX] = sample_names_list
        else:
            shared_job_params = [None] * (num_params - 1)

        shared_job_params[VAPr.chunk_processing.AnnotationJobParamsIndices.CHUNK_SIZE_INDEX] = chunk_size
        shared_job_params[VAPr.chunk_processing.AnnotationJobParamsIndices.FILE_PATH_INDEX] = file_path
        shared_job_params[VAPr.chunk_processing.AnnotationJobParamsIndices.DB_NAME_INDEX] = db_name
        shared_job_params[VAPr.chunk_processing.AnnotationJobParamsIndices.COLLECTION_NAME_INDEX] = collection_name
        shared_job_params[VAPr.chunk_processing.AnnotationJobParamsIndices.GENOME_BUILD_VERSION_INDEX] = \
            genome_build_version
        shared_job_params[VAPr.chunk_processing.AnnotationJobParamsIndices.VERBOSE_LEVEL_INDEX] = verbose_level

        jobs_params_tuples_list = []
        num_steps = int(num_file_lines / chunk_size) + 1
        for curr_chunk_index in range(num_steps):
            shared_job_params[VAPr.chunk_processing.AnnotationJobParamsIndices.CHUNK_INDEX_INDEX] = curr_chunk_index
            curr_job_params_tuple = tuple(shared_job_params)
            jobs_params_tuples_list.append(curr_job_params_tuple)

        return jobs_params_tuples_list

    @classmethod
    def _get_validated_genome_version(cls, input_genome_build_version):
        """ Make sure genome version is acceptable """

        if input_genome_build_version is None:
            result = cls.DEFAULT_GENOME_VERSION
        elif input_genome_build_version not in cls.SUPPORTED_GENOME_BUILD_VERSIONS:
            str_of_acceptable_versions = ", ".join(cls.SUPPORTED_GENOME_BUILD_VERSIONS)
            raise ValueError("Input genome build version '{0}' is not recognized. Supported builds are {1}".format(
                input_genome_build_version, str_of_acceptable_versions))
        else:
            result = input_genome_build_version

        return result

    # TODO: Decide on what tests to write for top-level functions
    def __init__(self, input_dir, output_dir, mongo_db_name, mongo_collection_name, annovar_install_path=None,
                 design_file=None, build_ver=None, vcfs_gzipped=False):

        self._input_dir = input_dir
        self._output_dir = output_dir
        self._mongo_db_name = mongo_db_name
        self._mongo_collection_name = mongo_collection_name
        self._analysis_name = mongo_db_name + "_" + mongo_collection_name
        self._path_to_annovar_install = annovar_install_path
        self._design_file = design_file
        self._vcfs_gzipped = vcfs_gzipped

        self._genome_build_version = self._get_validated_genome_version(build_ver)

        self._single_vcf_path = self._make_merged_vcf_fp()
        self._output_basename = os.path.splitext(os.path.basename(self._single_vcf_path))[0]
        self._sample_names_list = vcf.Reader(open(self._single_vcf_path, 'r')).samples

        # TODO: someday: put back the functionality for custom annovar dbs?
        self._annovar_wrapper = None
        if self._path_to_annovar_install is not None:
            self._annovar_wrapper = VAPr.annovar_running.AnnovarWrapper(
                self._path_to_annovar_install, genome_build_version=self._genome_build_version,
                custom_annovar_dbs_to_use=None)

        try:
            os.mkdir(output_dir)
        except OSError:
            logging.info('Output directory %s for analysis already exists; using existing directory' % output_dir)

    def download_annovar_databases(self):
        """Run ANNOVAR to download its databases."""
        if self._path_to_annovar_install is None:
            raise ValueError("No ANNOVAR install path provided.")

        self._annovar_wrapper.download_databases()

    def annotate_lite(self, num_processes=8, chunk_size=2000, verbose_level=1, allow_adds=False):
        result = self._make_dataset_for_results("annotate_lite", allow_adds)
        self._collect_annotations_and_store(self._single_vcf_path, chunk_size, num_processes, sample_names_list=None,
                                            verbose_level=verbose_level)
        return result

    def annotate(self, num_processes=4, chunk_size=2000, verbose_level=1, allow_adds=False):
        if self._path_to_annovar_install is None:
            raise ValueError("No ANNOVAR install path provided.")

        result = self._make_dataset_for_results("annotate", allow_adds)
        annovar_output_fp = self._annovar_wrapper.run_annotation(self._single_vcf_path, self._output_basename,
                                                                 self._output_dir)
        self._collect_annotations_and_store(annovar_output_fp, chunk_size, num_processes,
                                            sample_names_list=self._sample_names_list, verbose_level=verbose_level)
        return result

    def _make_merged_vcf_fp(self):
        vcf_file_paths_list = None
        if self._design_file is not None:
            design_df = pandas.read_csv(self._design_file)
            vcf_file_paths_list = design_df[self.SAMPLE_NAMES_KEY].tolist()

        result = VAPr.vcf_merging.merge_vcfs(self._input_dir, self._output_dir, self._analysis_name,
                                             vcf_file_paths_list, self._vcfs_gzipped)
        return result

    def _make_dataset_for_results(self, func_name, allow_adds):
        result = VaprDataset(self._mongo_db_name, self._mongo_collection_name, self._single_vcf_path)

        distinct_ids_list = result.get_distinct_sample_ids()
        if len(distinct_ids_list) > 0:
            msg_prefix = "Dataset '{0}' already contains {1} records".format(result.full_name, len(distinct_ids_list))
            if allow_adds:
                logging.info("{0}; adding to this dataset.".format(msg_prefix))
            else:
                error_msg = "{0}, which is disallowed by default.  Either create a VaprAnnotator with a new " \
                            "collection name, clear your existing collection manually, or (if you definitely wish to " \
                            "add to an existing dataset), rerun {1} with the 'allow_adds' parameter set to " \
                            "True".format(msg_prefix, func_name)
                raise ValueError(error_msg)

        return result


    # TODO: someday: extra_data from design file needs to come back in here
    def _collect_annotations_and_store(self, file_path, chunk_size, num_processes, sample_names_list=None,
                                       verbose_level=1):
        num_file_lines = self._get_num_lines_in_file(file_path)
        jobs_params_tuples_list = self._make_jobs_params_tuples_list(
            file_path, num_file_lines, chunk_size, self._mongo_db_name, self._mongo_collection_name,
            self._genome_build_version, sample_names_list, verbose_level)

        pool = multiprocessing.Pool(num_processes)
        for _ in tqdm.tqdm(
                pool.imap_unordered(
                    VAPr.chunk_processing.collect_chunk_annotations_and_store, jobs_params_tuples_list),
                total=len(jobs_params_tuples_list)):
            pass
        pool.close()
        pool.join()<|MERGE_RESOLUTION|>--- conflicted
+++ resolved
@@ -41,15 +41,9 @@
         return self._get_filtered_variants_by_sample(VAPr.filtering.make_known_disease_variants_filter,
                                                      specific_sample_names)
 
-<<<<<<< HEAD
     def get_deleterious_compound_heterozygous_variants(self, sample_names_list=None):
         return self._get_filtered_variants_by_sample(
             VAPr.filtering.make_deleterious_compound_heterozygous_variants_filter, sample_names_list)
-=======
-    def get_deleterious_compound_heterozygote_variants(self, specific_sample_names=None):
-        return self._get_filtered_variants_by_sample(
-            VAPr.filtering.make_deleterious_compound_heterozygote_variants_filter, specific_sample_names)
->>>>>>> e1c1bd4c
 
     def get_de_novo_variants(self, proband, ancestor1, ancestor2):
         filter_dict = VAPr.filtering.make_de_novo_variants_filter(proband, ancestor1, ancestor2)
