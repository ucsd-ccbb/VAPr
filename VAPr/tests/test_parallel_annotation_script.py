--- conflicted
+++ resolved
@@ -2,7 +2,6 @@
 import unittest
 import os
 import logging
-import zipfile
 
 # project-specific libraries
 from VAPr.annotation_project import AnnotationProject
@@ -10,8 +9,6 @@
 from VAPr.parsers import HgvsParser, AnnovarTxtParser
 from VAPr.parsers import VariantParsing
 from VAPr.parsers import parse_by_step
-from pprint import pprint
-
 
 logger = logging.getLogger()
 logger.setLevel(logging.INFO)
@@ -20,43 +17,15 @@
 __author__ = 'Mazzaferro'
 
 
-"""
-Here are 3 sample vcf files, randomly picked from a collection of vcf files representing a single sample (X7), and
-representing an area of a chromosome of a vcf file. Despite this not being an usual use-case, the test is implemented
-to ensure that the annotation is going on correctly on multiple vcf files found in a specific directory which represents
-a sample. This directory is also specified in the design file as the sample of the vcf files in question.
-"""
-
-# FILE: X7.raw.X.vcf (Chromosome X)
-test_file_1_vcf_annotated = os.path.join(os.getcwd(), 'test_files/test_out_csv_path/real_files/X7/'
-                                                      'X7.raw.X_annotated.hg19_multianno.vcf')
-test_file_1_txt = os.path.join(os.getcwd(), 'test_files/test_out_csv_path/real_files/X7/'
-                                            'X7.raw.X_annotated.hg19_multianno.txt')
-
-
-# FILE: X7.raw.11.vcf (Chromosome 11)
-test_file_2_vcf_annotated = os.path.join(os.getcwd(), 'test_files/test_out_csv_path/real_files/X7/'
-                                                      'X7.raw.11_annotated.hg19_multianno.vcf')
-test_file_2_txt = os.path.join(os.getcwd(), 'test_files/test_out_csv_path/real_files/X7/'
-                                            'X7.raw.11_annotated.hg19_multianno.txt')
-
-
-# FILE: X7.raw.7.vcf (Chromosome 7)
-test_file_3_vcf_annotated = os.path.join(os.getcwd(), 'test_files/test_out_csv_path/real_files/X7/'
-                                                      'X7.raw.7_annotated.hg19_multianno.vcf')
-test_file_3_txt = os.path.join(os.getcwd(), 'test_files/test_out_csv_path/real_files/X7/'
-                                            'X7.raw.7_annotated.hg19_multianno.txt')
-
-
 class TestParallelAnnotationFunctions(unittest.TestCase):
 
     def setUp(self):
-        self.unzip_all()   # files need to be posted on GitHub compressed since files > 100 MB are not allowed
-        self.base_dir = os.getcwd()
-        self.input_dir = os.path.join(self.base_dir, 'test_files/real_vcf_files')
-        self.design_file_dirs = os.path.join(self.base_dir, 'test_files/design_file_single_sample.csv')
-        self.out_path = os.path.join(self.base_dir, 'test_files/test_out_csv_path/real_files')
-        self.annovar = os.path.join(self.base_dir, 'test_files/annovar_dir')
+
+        self.base_dir = '/Volumes/Carlo_HD1/CCBB/VAPr_files/'
+        self.input_dir = os.path.join(self.base_dir, 'vcf_files/multi_sample')
+        self.design_file_dirs = os.path.join(self.base_dir, 'design_file_three_samples.csv')
+        self.out_path = os.path.join(self.base_dir, 'csv_multisample')
+        self.annovar = os.path.join(self.base_dir, '../annovar')
         self.project_data = {'db_name': 'VariantDatabase',
                              'collection_name': 'collect'}
 
@@ -79,34 +48,30 @@
                                                 mongod_cmd='mongod --dbpath /Volumes/Carlo_HD1/data/db/ '
                                                            '--storageEngine wiredTiger')
 
-<<<<<<< HEAD
-        self.x_7_raw_X = {'sample_names': ['X7'], 'num_samples_in_csv': 1,
-                          'raw_vcf_file_full_path': os.path.join(os.getcwd(), 'test_files/real_vcf_files/X7/X7.raw.X.vcf'),
-                          'csv_file_basename': 'X7.raw.X_annotated',
-=======
         self.x_7_raw_X = {'sample_names': ['X7'],
                           'num_samples_in_csv': 1,
                           'raw_vcf_file_full_path': '/Volumes/Carlo_HD1/CCBB/VAPr_files/vcf_files/multi_sample/X7/'
                                                     'X7.raw.X.vcf', 'csv_file_basename': 'X7.raw.X_annotated',
->>>>>>> 3e1f5c26
                           'vcf_file_basename': 'X7.raw.X.vcf',
-                          'csv_file_full_path':  os.path.join(self.base_dir, 'test_files/test_out_csv_path/real_files/X7'),
+                          'csv_file_full_path': '/Volumes/Carlo_HD1/CCBB/VAPr_files/csv_multisample/X7',
                           'extra_data': {'libType': 'singleend', 'Tissue': 'lymphoblast', 'Patient': 'JNJ005',
                                          'Treatment': 'VPA', 'Condition': 'BD_lithium_responder'},
-                          'vcf_sample_dir': os.path.join(self.base_dir, 'test_files/real_vcf_files/X7')}
+                          'vcf_sample_dir': '/Volumes/Carlo_HD1/CCBB/VAPr_files/vcf_files/multi_sample/X7'}
 
         self.sample_csv_vcf_tuple = (['X7'],
-                                     test_file_1_vcf_annotated,
-                                     test_file_1_txt,
+                                     '/Volumes/Carlo_HD1/CCBB/VAPr_files/csv_multisample/X7/X7.raw.X_annotated.hg19_multianno.vcf',
+                                     '/Volumes/Carlo_HD1/CCBB/VAPr_files/csv_multisample/X7/X7.raw.X_annotated.hg19_multianno.txt',
                                      'VariantDatabase', 'collect',
                                      {'libType': 'singleend', 'Tissue': 'lymphoblast', 'Patient': 'JNJ005',
                                       'Treatment': 'VPA', 'Condition': 'BD_lithium_responder'})
 
         self.mapper_output = (['X7'],
-                              test_file_1_vcf_annotated,
-                              test_file_1_txt,
+                              '/Volumes/Carlo_HD1/CCBB/VAPr_files/csv_multisample/X7/'
+                              'X7.raw.X_annotated.hg19_multianno.vcf',
+                              '/Volumes/Carlo_HD1/CCBB/VAPr_files/csv_multisample/X7/'
+                              'X7.raw.X_annotated.hg19_multianno.txt',
                               {'libType': 'singleend', 'Tissue': 'lymphoblast', 'Patient': 'JNJ005', 'Treatment': 'VPA',
-                               'Condition': 'BD_lithium_responder'},
+                              'Condition': 'BD_lithium_responder'},
                               'VariantDatabase',
                               'collect',
                               0,
@@ -120,39 +85,11 @@
                            {'libType': 'singleend', 'Tissue': 'lymphoblast', 'Patient': 'JNJ005', 'Treatment': 'VPA',
                             'Condition': 'BD_lithium_responder'})
 
-    def tearDown(self):
-        os.remove(test_file_1_vcf_annotated)
-        os.remove(test_file_1_txt)
-        os.remove(test_file_2_vcf_annotated)
-        os.remove(test_file_2_txt)
-        os.remove(test_file_3_vcf_annotated)
-        os.remove(test_file_3_txt)
-
-    @staticmethod
-    def unzip_all():
-        zip_csv_1 = zipfile.ZipFile(test_file_1_txt + '.zip', 'r')
-        zip_csv_1.extractall(os.path.join(os.getcwd(), 'test_files/test_out_csv_path/real_files/X7/'))
-        zip_vcf_1_anno = zipfile.ZipFile(test_file_1_vcf_annotated + '.zip', 'r')
-        zip_vcf_1_anno.extractall(os.path.join(os.getcwd(), 'test_files/test_out_csv_path/real_files/X7/'))
-
-        zip_csv_2 = zipfile.ZipFile(test_file_2_txt + '.zip', 'r')
-        zip_csv_2.extractall(os.path.join(os.getcwd(), 'test_files/test_out_csv_path/real_files/X7/'))
-        zip_vcf_2_anno = zipfile.ZipFile(test_file_2_vcf_annotated + '.zip', 'r')
-        zip_vcf_2_anno.extractall(os.path.join(os.getcwd(), 'test_files/test_out_csv_path/real_files/X7/'))
-
-        zip_csv_3 = zipfile.ZipFile(test_file_3_txt + '.zip', 'r')
-        zip_csv_3.extractall(os.path.join(os.getcwd(), 'test_files/test_out_csv_path/real_files/X7/'))
-        zip_vcf_3_anno = zipfile.ZipFile(test_file_3_vcf_annotated + '.zip', 'r')
-        zip_vcf_3_anno.extractall(os.path.join(os.getcwd(), 'test_files/test_out_csv_path/real_files/X7/'))
-
     def test_ensure_good_input(self):
-
-        self.assertEqual(self.project.list_of_vcf_mapping_dicts[-1], self.x_7_raw_X)
+        self.assertEqual(self.project.list_of_vcf_mapping_dicts[0], self.x_7_raw_X)
 
     def test_get_sample_csv_vcf_tuple(self):
-        pprint(self.sample_csv_vcf_tuple)
-        pprint(self.annotator_wrapper._get_sample_csv_vcf_tuple()[2])
-        self.assertEqual(self.sample_csv_vcf_tuple, self.annotator_wrapper._get_sample_csv_vcf_tuple()[2])
+        self.assertEqual(self.sample_csv_vcf_tuple, self.annotator_wrapper._get_sample_csv_vcf_tuple()[0])
 
     def test_parallel_annotator_mapper(self):
         hgvs = HgvsParser(self.sample_csv_vcf_tuple[1])
@@ -186,9 +123,6 @@
 
         for i in range(mapped[-1][10]):
             parse_by_step(mapped[i])
-<<<<<<< HEAD
-        """
-=======
         """
     def test_parse_by_step_2(self):
         hgvs = HgvsParser(self.minimapper[1])
@@ -201,5 +135,4 @@
                                                                   mongod_cmd=self.mapper_output[7])
 
         for i in range(mapped[-1][-2]):
-            parse_by_step(mapped[i])
->>>>>>> 3e1f5c26
+            parse_by_step(mapped[i])