# standard libraries
import unittest
import os
import logging

# project-specific libraries
from VAPr.annotation_project import AnnotationProject
from VAPr import definitions
from VAPr.parsers import HgvsParser, AnnovarTxtParser
from VAPr.parsers import VariantParsing
from VAPr.parsers import parse_by_step

logger = logging.getLogger()
logger.setLevel(logging.INFO)


__author__ = 'Mazzaferro'


class TestParallelAnnotationFunctions(unittest.TestCase):

    def setUp(self):

        self.base_dir = os.getcwd()
        self.files_input_dir = os.path.join(self.base_dir, 'test_files/test_input_dir/G1000')
        self.output_dir = os.path.join(self.base_dir, 'test_files/test_output_dir/G1000')
        self.merged_vcf = "merged"
        self.annovar = os.path.join(self.base_dir, 'test_files/annovar_dir')
        self.project_data = {'db_name': 'VariantDatabase',
                             'collection_name': 'collect'}
        self.genome_build_version = 'hg19'
        self.fake_genome = "hg18"
        self.vcf_file_extension = ".vcf.gz"
        self.vcf_mapping_dict = {'sample_names': ['HG00096', 'HG00097'], 'num_samples_in_csv': 2,
                                         'raw_vcf_file_full_path': os.path.join(self.base_dir,
                                                                                'test_files/test_output_dir/G1000/merged.vcf'),
                                         'csv_file_basename': 'merged_annotated', 'vcf_file_basename': 'merged.vcf',
                                         'csv_file_full_path': os.path.join(self.base_dir,
                                                                            'test_files/test_output_dir/G1000'),
                                         'extra_data': None,
                                         'vcf_sample_dir': os.path.join(self.base_dir, 'test_files/test_input_dir')}

        self.sample_csv_vcf_tuple = (['merged'],
                                     os.path.join(self.base_dir,
                                                  'test_files/test_out_csv_path/des_file_dirs/G1000/merged_annotated.hg19_multianno.vcf'),
                                     os.path.join(self.base_dir,
                                                  'test_files/test_out_csv_path/des_file_dirs/G1000/merged_annotated.hg19_multianno.txt'),
                                     'VariantDatabase', 'collect', None)

    def test_ensure_good_input(self):
        project = AnnotationProject(input_dir=self.files_input_dir,
                                    output_dir=self.output_dir,
                                    analysis_name=self.merged_vcf,
                                    vcf_file_extension=self.vcf_file_extension,
                                    annovar_path=self.annovar,
                                    build_ver=self.genome_build_version,
                                    mongo_db_and_collection_names_dict = self.project_data)
        #self.assertEqual(project.vcf_mapping_dict['raw_vcf_file_full_path'],
        #                 self.vcf_mapping_dict['raw_vcf_file_full_path'])

    def test_parallel_annotator_mapper(self):
        hgvs = HgvsParser(self.sample_csv_vcf_tuple[1])
        csv_parsing = AnnovarTxtParser(self.sample_csv_vcf_tuple[2], sample_names_list=hgvs.samples,
                                       extra_data=self.sample_csv_vcf_tuple[5])
        annotator_wrapper = VariantParsing(self.files_input_dir, self.output_dir, self.annovar,
                                                self.project_data, [self.vcf_mapping_dicts[0]],
                                                build_ver=self.genome_build_version)
        num_lines = csv_parsing.num_lines
        n_steps = int(num_lines / annotator_wrapper.chunksize) + 1
        mapped = annotator_wrapper.parallel_annotator_mapper(self.sample_csv_vcf_tuple, n_steps,
                                                                  extra_data=self.sample_csv_vcf_tuple[5],
                                                                  mongod_cmd=self.mapper_output[7])
        for i, _m in enumerate(mapped):
            self.assertEqual(self.mapper_output[0], _m[0])
            self.assertEqual(self.mapper_output[1], _m[1])
            self.assertEqual(self.mapper_output[2], _m[2])
            self.assertEqual(self.mapper_output[3], _m[3])
            self.assertEqual(self.mapper_output[4], _m[4])
            self.assertEqual(self.mapper_output[5], _m[5])
            self.assertEqual(i, _m[6])
            self.assertEqual(self.mapper_output[7], _m[7])


<<<<<<< HEAD
=======
        for i in range(mapped[-1][10]):
            parse_by_step(mapped[i])
        """
    def test_parse_by_step_2(self):
        hgvs = HgvsParser(self.minimapper[1])
        csv_parsing = AnnovarTxtParser(self.minimapper[2], sample_names_list=hgvs.samples,
                                       extra_data=self.minimapper[5])
        num_lines = csv_parsing.num_lines
        n_steps = int(num_lines / self.annotator_wrapper.chunksize) + 1
        mapped = self.annotator_wrapper.parallel_annotator_mapper(self.minimapper, n_steps,
                                                                  extra_data=self.minimapper[5],
                                                                  mongod_cmd=self.mapper_output[7])
>>>>>>> 1755c9c4

<|MERGE_RESOLUTION|>--- conflicted
+++ resolved
@@ -21,53 +21,83 @@
 
     def setUp(self):
 
-        self.base_dir = os.getcwd()
-        self.files_input_dir = os.path.join(self.base_dir, 'test_files/test_input_dir/G1000')
-        self.output_dir = os.path.join(self.base_dir, 'test_files/test_output_dir/G1000')
-        self.merged_vcf = "merged"
-        self.annovar = os.path.join(self.base_dir, 'test_files/annovar_dir')
+        self.base_dir = '/Volumes/Carlo_HD1/CCBB/VAPr_files/'
+        self.input_dir = os.path.join(self.base_dir, 'vcf_files/multi_sample')
+        self.design_file_dirs = os.path.join(self.base_dir, 'design_file_three_samples.csv')
+        self.out_path = os.path.join(self.base_dir, 'csv_multisample')
+        self.annovar = os.path.join(self.base_dir, '../annovar')
         self.project_data = {'db_name': 'VariantDatabase',
                              'collection_name': 'collect'}
-        self.genome_build_version = 'hg19'
-        self.fake_genome = "hg18"
-        self.vcf_file_extension = ".vcf.gz"
-        self.vcf_mapping_dict = {'sample_names': ['HG00096', 'HG00097'], 'num_samples_in_csv': 2,
-                                         'raw_vcf_file_full_path': os.path.join(self.base_dir,
-                                                                                'test_files/test_output_dir/G1000/merged.vcf'),
-                                         'csv_file_basename': 'merged_annotated', 'vcf_file_basename': 'merged.vcf',
-                                         'csv_file_full_path': os.path.join(self.base_dir,
-                                                                            'test_files/test_output_dir/G1000'),
-                                         'extra_data': None,
-                                         'vcf_sample_dir': os.path.join(self.base_dir, 'test_files/test_input_dir')}
 
-        self.sample_csv_vcf_tuple = (['merged'],
-                                     os.path.join(self.base_dir,
-                                                  'test_files/test_out_csv_path/des_file_dirs/G1000/merged_annotated.hg19_multianno.vcf'),
-                                     os.path.join(self.base_dir,
-                                                  'test_files/test_out_csv_path/des_file_dirs/G1000/merged_annotated.hg19_multianno.txt'),
-                                     'VariantDatabase', 'collect', None)
+        self.project = AnnotationProject(self.input_dir,
+                                         self.out_path,
+                                         self.annovar,
+                                         self.project_data,
+                                         design_file=self.design_file_dirs,
+                                         build_ver='hg19',
+                                         mongod_cmd='/usr/local/bin/mongod --dbpath /Volumes/Carlo_HD1/data/db/ '
+                                                    '--storageEngine wiredTiger')
+
+        self.annotator_wrapper = VariantParsing(self.input_dir,
+                                                self.out_path,
+                                                self.annovar,
+                                                self.project_data,
+                                                self.project.list_of_vcf_mapping_dicts,
+                                                design_file=self.design_file_dirs,
+                                                build_ver='hg19',
+                                                mongod_cmd='mongod --dbpath /Volumes/Carlo_HD1/data/db/ '
+                                                           '--storageEngine wiredTiger')
+
+        self.x_7_raw_X = {'sample_names': ['X7'],
+                          'num_samples_in_csv': 1,
+                          'raw_vcf_file_full_path': '/Volumes/Carlo_HD1/CCBB/VAPr_files/vcf_files/multi_sample/X7/'
+                                                    'X7.raw.X.vcf', 'csv_file_basename': 'X7.raw.X_annotated',
+                          'vcf_file_basename': 'X7.raw.X.vcf',
+                          'csv_file_full_path': '/Volumes/Carlo_HD1/CCBB/VAPr_files/csv_multisample/X7',
+                          'extra_data': {'libType': 'singleend', 'Tissue': 'lymphoblast', 'Patient': 'JNJ005',
+                                         'Treatment': 'VPA', 'Condition': 'BD_lithium_responder'},
+                          'vcf_sample_dir': '/Volumes/Carlo_HD1/CCBB/VAPr_files/vcf_files/multi_sample/X7'}
+
+        self.sample_csv_vcf_tuple = (['X7'],
+                                     '/Volumes/Carlo_HD1/CCBB/VAPr_files/csv_multisample/X7/X7.raw.X_annotated.hg19_multianno.vcf',
+                                     '/Volumes/Carlo_HD1/CCBB/VAPr_files/csv_multisample/X7/X7.raw.X_annotated.hg19_multianno.txt',
+                                     'VariantDatabase', 'collect',
+                                     {'libType': 'singleend', 'Tissue': 'lymphoblast', 'Patient': 'JNJ005',
+                                      'Treatment': 'VPA', 'Condition': 'BD_lithium_responder'})
+
+        self.mapper_output = (['X7'],
+                              '/Volumes/Carlo_HD1/CCBB/VAPr_files/csv_multisample/X7/'
+                              'X7.raw.X_annotated.hg19_multianno.vcf',
+                              '/Volumes/Carlo_HD1/CCBB/VAPr_files/csv_multisample/X7/'
+                              'X7.raw.X_annotated.hg19_multianno.txt',
+                              {'libType': 'singleend', 'Tissue': 'lymphoblast', 'Patient': 'JNJ005', 'Treatment': 'VPA',
+                              'Condition': 'BD_lithium_responder'},
+                              'VariantDatabase',
+                              'collect',
+                              0,
+                              '/usr/local/bin/mongod --dbpath /Volumes/Carlo_HD1/data/db/ --storageEngine wiredTiger')
+
+        self.minimapper = (['RAND'],
+                           '/Users/carlomazzaferro/Desktop/sample_N15_vs_T15sample_mutect.13_annotated.hg19_multianno.vcf',
+                           '/Users/carlomazzaferro/Desktop/sample_N15_vs_T15sample_mutect.13_annotated.hg19_multianno.txt',
+                           'VariantDatabase',
+                           'collect',
+                           {'libType': 'singleend', 'Tissue': 'lymphoblast', 'Patient': 'JNJ005', 'Treatment': 'VPA',
+                            'Condition': 'BD_lithium_responder'})
 
     def test_ensure_good_input(self):
-        project = AnnotationProject(input_dir=self.files_input_dir,
-                                    output_dir=self.output_dir,
-                                    analysis_name=self.merged_vcf,
-                                    vcf_file_extension=self.vcf_file_extension,
-                                    annovar_path=self.annovar,
-                                    build_ver=self.genome_build_version,
-                                    mongo_db_and_collection_names_dict = self.project_data)
-        #self.assertEqual(project.vcf_mapping_dict['raw_vcf_file_full_path'],
-        #                 self.vcf_mapping_dict['raw_vcf_file_full_path'])
+        self.assertEqual(self.project.list_of_vcf_mapping_dicts[0], self.x_7_raw_X)
+
+    def test_get_sample_csv_vcf_tuple(self):
+        self.assertEqual(self.sample_csv_vcf_tuple, self.annotator_wrapper._get_sample_csv_vcf_tuple()[0])
 
     def test_parallel_annotator_mapper(self):
         hgvs = HgvsParser(self.sample_csv_vcf_tuple[1])
         csv_parsing = AnnovarTxtParser(self.sample_csv_vcf_tuple[2], sample_names_list=hgvs.samples,
                                        extra_data=self.sample_csv_vcf_tuple[5])
-        annotator_wrapper = VariantParsing(self.files_input_dir, self.output_dir, self.annovar,
-                                                self.project_data, [self.vcf_mapping_dicts[0]],
-                                                build_ver=self.genome_build_version)
         num_lines = csv_parsing.num_lines
-        n_steps = int(num_lines / annotator_wrapper.chunksize) + 1
-        mapped = annotator_wrapper.parallel_annotator_mapper(self.sample_csv_vcf_tuple, n_steps,
+        n_steps = int(num_lines / self.annotator_wrapper.chunksize) + 1
+        mapped = self.annotator_wrapper.parallel_annotator_mapper(self.sample_csv_vcf_tuple, n_steps,
                                                                   extra_data=self.sample_csv_vcf_tuple[5],
                                                                   mongod_cmd=self.mapper_output[7])
         for i, _m in enumerate(mapped):
@@ -80,9 +110,17 @@
             self.assertEqual(i, _m[6])
             self.assertEqual(self.mapper_output[7], _m[7])
 
+    def test_parse_by_step(self):
+        pass
+        """
+        hgvs = HgvsParser(self.sample_csv_vcf_tuple[1])
+        csv_parsing = AnnovarTxtParser(self.sample_csv_vcf_tuple[2], samples=hgvs.samples,
+                                extra_data=self.sample_csv_vcf_tuple[5])
+        num_lines = csv_parsing.num_lines
+        n_steps = int(num_lines / self.annotator_wrapper.chunksize) + 1
+        mapped = self.annotator_wrapper.parallel_annotator_mapper(self.sample_csv_vcf_tuple, n_steps,
+                                                                  extra_data=self.sample_csv_vcf_tuple[5])
 
-<<<<<<< HEAD
-=======
         for i in range(mapped[-1][10]):
             parse_by_step(mapped[i])
         """
@@ -95,5 +133,6 @@
         mapped = self.annotator_wrapper.parallel_annotator_mapper(self.minimapper, n_steps,
                                                                   extra_data=self.minimapper[5],
                                                                   mongod_cmd=self.mapper_output[7])
->>>>>>> 1755c9c4
 
+        for i in range(mapped[-1][-2]):
+            parse_by_step(mapped[i])