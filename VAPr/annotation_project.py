from __future__ import division, print_function
import sys
import pandas
import logging
from VAPr.vcf_merge import MergeVcfs
from VAPr.annovar import AnnovarWrapper
from VAPr.parsers import VariantParsing
from VAPr.vcf_mappings_maker import VcfMappingsMaker

__author__ = 'Carlo Mazzaferro<cmazzafe@ucsd.edu>'

# TODO: is this really necessary?
logger = logging.getLogger()
logger.setLevel(logging.INFO)
try:
    logger.handlers[0].stream = sys.stdout
except:
    pass


# TODO: In long term, would prefer to pass db_name and collection_name as individual arguments to AnnotationProject
# init method.  However, for now, to avoid breaking existing interface, I am adding this function to ensure
# project_data can easily be created correctly.
def make_mongo_db_and_collection_names_dict(mongo_db_name, mongo_collection_name):
    return {'db_name': mongo_db_name, 'collection_name': mongo_collection_name}


class AnnotationProject:
    # TODO: Consider making this an enum?
    supported_build_vers = ['hg19', 'hg18', 'hg38']

    def __init__(self, input_dir, output_dir, analysis_name, annovar_path, mongo_db_and_collection_names_dict,
                 design_file=None, build_ver=None, mongod_cmd=None, split_vcf=False):
        # type: (object, object, object, object, object, object, object, object, object) -> object
        # TODO: Why is the above here?
        """ Class that implements the API and the major annotation/saving methods  
        :rtype: object
        """

        self.input_dir = input_dir
        self.output_csv_path = output_dir
        self.analysis_name = analysis_name
        self.design_file = design_file
        self.annovar_path = annovar_path
        self.mongo_db_and_collection_names_dict = mongo_db_and_collection_names_dict
        self.genome_build_version = self._validate_genome_version(build_ver)
        self.times_called = 0
        self.list_of_vcf_mapping_dicts = self._get_list_of_vcf_mapping_dicts()
        self.split = split_vcf
        self.mongod = mongod_cmd

        # return new vcf mapping dict
        self.vcf_mapping_dict = MergeVcfs(self.input_dir,
                                          self.output_csv_path,
                                          self.list_of_vcf_mapping_dicts,
                                          self.analysis_name).merge_vcfs()

        # TODO: These two calls takes in exactly the same parameters; Consider storing them to an object and passing
        # object around?
        self.annovar_wrapper = AnnovarWrapper(self.input_dir, self.output_csv_path, self.annovar_path,
                                              self.mongo_db_and_collection_names_dict, self.vcf_mapping_dict,
                                              design_file=self.design_file,
                                              genome_build_version=self.genome_build_version)

        self.annotator_wrapper = VariantParsing(self.input_dir, self.output_csv_path, self.annovar_path,
                                                self.mongo_db_and_collection_names_dict, self.vcf_mapping_dict,
                                                design_file=self.design_file,
                                                build_ver=self.genome_build_version,
                                                mongod_cmd=self.mongod)

    def download_dbs(self):
        """ Wrapper around Annovar database downloading function """
        self.annovar_wrapper.download_dbs()

    def run_annovar(self, multisample=False):
        """ Wrapper around multiprocess Annovar annotation  """
<<<<<<< HEAD
        self.annovar_wrapper.run_annovar(num_batch_jobs=batch_jobs, vcf_is_multisample=multisample)
=======
        self.annovar_wrapper.run_annovar(vcf_is_multisample=multisample)
>>>>>>> 3e1f5c26

    def parallel_annotation_and_saving(self, n_processes=4, verbose=1):
        """ Wrapper around parallel annotation multiprocess runner  """
        self.annotator_wrapper.parallel_annotation(num_processes=n_processes, verbose=verbose)

    def quick_annotate_and_save(self, n_processes=8):
        """ Wrapper around parallel annotation multiprocess runner using MyVariant solely """
        self.annotator_wrapper.quick_annotate_and_save(n_processes=n_processes)

    def write_output_files_by_sample(self):
        """ Wrapper around function that implemts the writing of csv files for each sample in collection """
        self.annotator_wrapper.generate_output_files_by_sample()

    def _get_list_of_vcf_mapping_dicts(self):
        """
        Get mapping of vcf file

        Each vcf file has a dictionary of values associated with it of the following form:

             mapping = {'raw_vcf_file_full_path': full path of vcf file,
                        'vcf_file_basename': vcf file base name,
                        'csv_file_basename': csv file base name,
                        'sample_names': samples in vcf file,
                        'num_samples_in_csv': number of samples,
                        'csv_file_full_path': output of sample file where csv files will be stored,
                        'vcf_sample_dir': directory of sample where vcf file lives,
                        'extra_data': None or some dictionary of data contained in design file
                        }

        Each vcf file will be moved to a directory named after the samples it contains

        """
        if self.design_file:
            design_df = pandas.read_csv(self.design_file)
            list_of_vcf_mapping_dicts = self._get_vcf_mappings_from_design_file(design_df)
        else:
            list_of_vcf_mapping_dicts = self._get_vcf_mappings_from_directory()

        return list_of_vcf_mapping_dicts

<<<<<<< HEAD
=======

>>>>>>> 3e1f5c26
    def _get_vcf_mappings_from_directory(self):
        """ Ingest all files in specified directory and return mapping """

        # TODO: This is not the most suitable pattern for this task--given that python allows top-level functions,
        # having an object that must be instantiated and then dereferenced for its method(s) and propertie(s) is
        # unnecessary here.  Simply have a method in the ingester module called get_file_mapping_from_directory that
        # takes in the input dir and output csv path, and returns the mapping. (The VcfMappingsMaker object isn't persisted
        # anyway, so its saved state must be irrelevant.)  Added advantage is that this method (and one below) go away
        # altogether, replaced by a call (as to ingester.get_file_mapping_from_directory) in the above
        # _get_mapping_of_vcf_file method, which contains some actual logic.
        organizer = VcfMappingsMaker(self.input_dir, self.output_csv_path)
        organizer.get_mappings_from_directory()
        return organizer.list_of_vcf_mapping_dicts

    def _get_vcf_mappings_from_design_file(self, design_df):
        """ Ingest design file and the directories/files referenced in it and return mapping """

        # TODO: See comment above in _get_vcf_mappings_from_directory
        organizer = VcfMappingsMaker(self.input_dir, self.output_csv_path)
        organizer.get_mappings_from_design_file(design_df)
        return organizer.list_of_vcf_mapping_dicts

    # TODO: Seems like this functionality (and the definition of supported build versions) really belongs in
    # AnnovarWrapper?
    def _validate_genome_version(self, build_ver):
        """ Make sure genome version is acceptable """

        if not build_ver:
            self.genome_build_version = 'hg19'  # Default genome build version

        if build_ver not in self.supported_build_vers:
            str_of_acceptable_versions = ", ".join(self.supported_build_vers)
            raise ValueError('Build version must not recognized. Supported builds are {0}'.format(
                str_of_acceptable_versions))

        else:
            self.genome_build_version = build_ver

        return self.genome_build_version<|MERGE_RESOLUTION|>--- conflicted
+++ resolved
@@ -74,11 +74,7 @@
 
     def run_annovar(self, multisample=False):
         """ Wrapper around multiprocess Annovar annotation  """
-<<<<<<< HEAD
-        self.annovar_wrapper.run_annovar(num_batch_jobs=batch_jobs, vcf_is_multisample=multisample)
-=======
         self.annovar_wrapper.run_annovar(vcf_is_multisample=multisample)
->>>>>>> 3e1f5c26
 
     def parallel_annotation_and_saving(self, n_processes=4, verbose=1):
         """ Wrapper around parallel annotation multiprocess runner  """
@@ -119,10 +115,7 @@
 
         return list_of_vcf_mapping_dicts
 
-<<<<<<< HEAD
-=======
 
->>>>>>> 3e1f5c26
     def _get_vcf_mappings_from_directory(self):
         """ Ingest all files in specified directory and return mapping """
 
