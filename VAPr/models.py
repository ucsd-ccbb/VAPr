--- conflicted
+++ resolved
@@ -5,7 +5,6 @@
 import itertools
 import logging
 import sys
-from collections import OrderedDict
 import VAPr.vcf_parsing as vvp
 import VAPr.definitions as definitions
 logger = logging.getLogger()
@@ -126,7 +125,7 @@
             for i in itertools.islice(reader, (step*self.chunksize) + self.offset,
                                       ((step+1)*self.chunksize) + offset + self.offset):
 
-                sparse_dict = OrderedDict(zip(header[0:len(header)-1], i[0:len(header)-1]))
+                sparse_dict = dict(zip(header[0:len(header)-1], i[0:len(header)-1]))
                 sparse_dict['otherinfo'] = i[-1-len(self.samples)::]
 
                 dict_filled = {k: sparse_dict[k] for k in self.annovar_columns if sparse_dict[k] != '.'}
@@ -138,11 +137,7 @@
                 hgvsid_list.append(hgvs_id)
                 dict_filled['hgvs_id'] = hgvs_id
                 modeled = AnnovarModels(dict_filled, self.samples, extra_data=self.extra_data)
-<<<<<<< HEAD
-                listofdicts.extend(modeled.final_list_dict)
-=======
                 listofdicts.append(modeled.annovar_dict)
->>>>>>> 3e1f5c26
 
             self.offset += offset
 
@@ -198,17 +193,9 @@
             if key in ['genomicsuperdups', 'tfbsconssites']:
                 self.dictionary[key] = self.to_dict(key)
 
-<<<<<<< HEAD
-            if key == 'otherinfo':
-                self.dictionary[key] = [i for i in self.dictionary[key] if i != '.']
-
-        final_annovar_list_of_dicts, self.errors = self.parse_genotype(self.dictionary)
-        return final_annovar_list_of_dicts
-=======
         annovar_dict, self.errors = self.parse_genotype(self.dictionary)
 
         return annovar_dict
->>>>>>> 3e1f5c26
 
     def parse_genotype(self, dictionary):
         """ Implements the genotype parsing scheme. Many thanks to Amanda Birmingham """
@@ -219,11 +206,6 @@
         samples_by_id = []
 
         for index, sample in enumerate(self.samples):
-<<<<<<< HEAD
-            sample_specific_dict = {k: v for k, v in dictionary.items()}  # make copy, propagate genotype info over alleles
-            genotype_to_fill = parser.parse(dictionary['otherinfo'][-1],
-                                            dictionary['otherinfo'][-2])
-=======
             sample_specific_dict = {}
 
             var_info_string_for_curr_sample = dictionary['otherinfo'][index + 1]
@@ -231,7 +213,6 @@
                 continue
 
             genotype_to_fill = parser.parse(dictionary['otherinfo'][0], var_info_string_for_curr_sample)
->>>>>>> 3e1f5c26
 
             sample_specific_dict['genotype'] = genotype_to_fill.genotype
 
