--- conflicted
+++ resolved
@@ -77,7 +77,7 @@
 
         return list_tuples
 
-    def parallel_annotation(self, num_processes, verbose=1, csv_only=False):
+    def parallel_annotation(self, num_processes, verbose=1):
         """
         Set up variant parsing scheme. Since a functional programming style is required for parallel
         processing, the input to the Pool.map function from the multiprocessing library must be
@@ -92,7 +92,6 @@
 
         :param num_processes: number of cores to be used
         :param verbose: verbosity level [0,1,2,3]
-        :param csv_only: parse csv data only
         :return: None
         """
 
@@ -104,13 +103,7 @@
             csv_parsing = AnnovarTxtParser(tpl[2], samples=hgvs.samples, extra_data=tpl[5])
             num_lines = csv_parsing.num_lines
             n_steps = int(num_lines/self.chunksize) + 1
-<<<<<<< HEAD
-            map_job.extend(self.parallel_annotator_mapper(tpl, n_steps, extra_data=tpl[5], mongod_cmd=self.mongod,
-                                                          csv_only=csv_only))
-
-=======
             map_job.extend(self.parallel_annotator_mapper(tpl, n_steps, extra_data=tpl[5], mongod_cmd=self.mongod))
->>>>>>> 3e1f5c26
         pool = Pool(num_processes)
         for _ in tqdm.tqdm(pool.imap_unordered(parse_by_step, map_job), total=len(map_job)):
             pass
@@ -119,12 +112,7 @@
         logger.info('Completed annotation and parsing for variants in sample %s' % tpl[0])
 
 
-<<<<<<< HEAD
-    @staticmethod
-    def parallel_annotator_mapper(_tuple, n_steps, extra_data=None, mongod_cmd=None, csv_only=False):
-=======
     def parallel_annotator_mapper(self, _tuple, n_steps, extra_data=None, mongod_cmd=None):
->>>>>>> 3e1f5c26
         """ Assign step number to each tuple to be consumed by parsing function """
         new_tuple_list = []
         if mongod_cmd:
@@ -141,12 +129,8 @@
             extra_data = extra_data
             step = i
             new_tuple_list.append((sample, vcf_file, csv_file, extra_data, db_name, collection_name, step, mongod,
-<<<<<<< HEAD
-                                   csv_only))
-=======
                                    definitions.myvariant_fields,
                                    self.genome_build_version))
->>>>>>> 3e1f5c26
         return new_tuple_list
 
     def quick_annotate_and_save(self, n_processes=8):
@@ -162,8 +146,6 @@
             num_lines = hgvs.get_num_lines()
             n_steps = int(num_lines / self.chunksize) + 1
             map_job = self.quick_annotate_mapper(_tuple, n_steps)
-            # for map in map_job:
-            #     parallel_get_dict_mv(map)
             pool = Pool(n_processes)
             for _ in tqdm.tqdm(pool.imap_unordered(parallel_get_dict_mv, map_job), total=len(map_job)):
                 pass
@@ -220,33 +202,15 @@
     collection_name = maps[5]
     step = maps[6]
     mongod_cmd = maps[7]
-<<<<<<< HEAD
-    csv_only = maps[8]
-=======
     fields = maps[8]
     genome_build_version = maps[9]
->>>>>>> 3e1f5c26
 
     client = MongoClient(maxPoolSize=None, waitQueueTimeoutMS=200)
     db = getattr(client, db_name)
     collection = getattr(db, collection_name)
-<<<<<<< HEAD
-
-    csv_parsing = TxtParser(csv_file, samples=sample, extra_data=extra_data)
-    csv_variants = csv_parsing.open_and_parse_chunks(step, build_ver='hg19')
-=======
     annovar_txt_parser = AnnovarTxtParser(csv_file, samples=sample, extra_data=extra_data)
     annovar_variants, list_hgvs_ids = annovar_txt_parser.open_and_parse_chunks(step, build_ver=genome_build_version)
     myvariants_variants = get_dict_myvariant(list_hgvs_ids, 1, sample, fields, genome_build_version)
->>>>>>> 3e1f5c26
-
-    if csv_only:
-        myvariants_variants = [{}]*len(csv_variants)
-
-    else:
-        hgvs = HgvsParser(vcf_file)
-        list_hgvs_ids = hgvs.get_variants_from_vcf(step)
-        myvariants_variants = get_dict_myvariant(list_hgvs_ids, 1, sample)
 
     merged_list = []
 
@@ -339,13 +303,4 @@
     for dic in variant_data:
         dic['hgvs_id'] = dic.pop("_id", None)
         dic['hgvs_id'] = dic.pop("query", None)
-<<<<<<< HEAD
-        dic['sample_id'] = sample_id
-
-    return variant_data
-
-def add_myvariant_info_data(list_of_dicts):
-    myvariants_variants = get_dict_myvariant(list_hgvs_ids, 1, hgvs.samples)
-=======
-    return variant_data
->>>>>>> 3e1f5c26
+    return variant_data