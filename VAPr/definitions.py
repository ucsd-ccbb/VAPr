<<<<<<< HEAD
import logging
import sys
from collections import OrderedDict
import datetime

__author__ = 'Carlo Mazzaferro<cmazzafe@ucsd.edu>'

logging.basicConfig(stream=sys.stdout, level=logging.INFO)
chunk_size = 50000
=======
chunk_size = 2000
>>>>>>> 2a54060e


<|MERGE_RESOLUTION|>--- conflicted
+++ resolved
@@ -1,15 +1,3 @@
-<<<<<<< HEAD
-import logging
-import sys
-from collections import OrderedDict
-import datetime
-
-__author__ = 'Carlo Mazzaferro<cmazzafe@ucsd.edu>'
-
-logging.basicConfig(stream=sys.stdout, level=logging.INFO)
 chunk_size = 50000
-=======
-chunk_size = 2000
->>>>>>> 2a54060e
 
 
