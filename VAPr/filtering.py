# TODO: someday: I think these should probably be refactored to be in an external file; yaml, maybe?

SAMPLE_ID_SELECTOR = 'samples.sample_id'


def get_sample_id_filter(sample_name):
    return {SAMPLE_ID_SELECTOR: sample_name}


def get_any_of_sample_ids_filter(sample_names_list):
    return {SAMPLE_ID_SELECTOR: {'$in': sample_names_list}}


def make_de_novo_variants_filter(proband, ancestor1, ancestor2):
    """
    Function for de novo variant analysis. Can be performed on multisample files or or on data coming
    from a collection of files. In the former case, every sample contains the same variants, although they have
    differences in their allele frequency and read values. A de novo variant is defined as a variant that
    occurs only in the specified sample (sample1) and not on the other two (sample2, sample3). Occurrence is
    defined as having allele frequencies greater than [0, 0] ([REF, ALT]).
    """

    return {
            "$and":
                    [
                        get_sample_id_filter(proband),
                        {
                            "$and":
                                [
                                    {SAMPLE_ID_SELECTOR: {"$ne": ancestor1}},
                                    {SAMPLE_ID_SELECTOR: {"$ne": ancestor2}}
                                ]
                        }
                    ]
            }


def make_deleterious_compound_heterozygote_variants_filter(sample_ids_list=None):
    and_list = [
                    {"genotype_subclass_by_class.heterozygous": "compound"},
                    {"cadd.phred": {"$gte": 10}}
               ]

    result = _append_sample_id_constraint_if_needed(and_list, sample_ids_list)
    return result


def make_known_disease_variants_filter(sample_ids_list=None):
    """ Function for retrieving known disease variants by presence in Clinvar and Cosmic."""

    result = {
            "$or":
                    [
                        {
                            "$and":
                                [
                                    {"clinvar.rcv.accession": {"$exists": True}},
                                    {"clinvar.rcv.clinical_significance": {"$nin": ["Benign", "Likely benign"]}}
                                ]
                        },
                        {"cosmic.cosmic_id": {"$exists": True}}
                    ]
        }

    if sample_ids_list is not None:
        result = _append_sample_id_constraint_if_needed([result], sample_ids_list)

<<<<<<< HEAD
def make_deleterious_compound_heterozygous_variants_filter(sample_ids_list):
    return {
            "$and":
                [
                    {"genotype_subclass_by_class.heterozygous": "compound"},
                    {"cadd.phred": {"$gte": 10}},
                    get_any_of_sample_ids_filter(sample_ids_list)
                ]
        }
=======
    return result
>>>>>>> e1c1bd4c


def make_rare_deleterious_variants_filter(sample_ids_list=None):
    """ Function for retrieving rare, deleterious variants """

    and_list = [
                    {
                        "$or":
                            [
                                {"cadd.esp.af": {"$lt": 0.051}},
                                {"cadd.esp.af": {"$exists": False}}
                            ]
                    },
                    {
                        "$or":
                            [
                                {"func_knowngene": "exonic"},
                                {"func_knowngene": "splicing"}
                            ]
                    },
                    {"exonicfunc_knowngene": {"$ne": "synonymous SNV"}},
                    {"1000g2015aug_all": {"$lt": 0.051}}
                ]

    result = _append_sample_id_constraint_if_needed(and_list, sample_ids_list)
    return result


def _append_sample_id_constraint_if_needed(and_list, sample_ids_list):
    if sample_ids_list is not None:
        and_list.append(get_any_of_sample_ids_filter(sample_ids_list))
    return {"$and": and_list}

# def get_rare_deleterious_variants(collection, sample_names=None):
#     """ Function for retrieving rare, deleterious variants """
#
#     sample_ids_list = _construct_sample_ids_list(collection, sample_names)
#     filtered = collection.find(
#         {
#             "$and":
#                 [
#                     {
#                         "$or":
#                             [
#                                 {"cadd.esp.af": {"$lt": 0.051}},
#                                 {"cadd.esp.af": {"$exists": False}}
#                             ]
#                     },
#                     {
#                         "$or":
#                             [
#                                 {"func_knowngene": "exonic"},
#                                 {"func_knowngene": "splicing"}
#                             ]
#                     },
#                     {"exonicfunc_knowngene": {"$ne": "synonymous SNV"}},
#                     {"1000g2015aug_all": {"$lt": 0.051}},
#                     {_SAMPLE_ID_SELECTOR: {"$in": sample_ids_list}}
#
#                 ]
#         }
#     )
#
#     filtered = list(filtered)
#     logging.info('Variants found that match rarity criteria: {}'.format(len(filtered)))
#     return filtered
#
#
# def get_known_disease_variants(collection, samples=None):
#     """ Function for retrieving known disease variants by presence in Clinvar and Cosmic."""
#
#     if not samples:
#         samples = collection.distinct(_SAMPLE_ID_SELECTOR)
#     if not isinstance(samples, list):
#         samples = [samples]
#
#     filtered = collection.find(
#         {
#             "$or" :
#                     [
#                         {
#                             "$and":
#                                 [
#                                     {"clinvar.rcv.accession": {"$exists": True}},
#                                     {"clinvar.rcv.clinical_significance": {"$nin": ["Benign", "Likely benign"]}}
#                                 ]
#                         },
#                         {"cosmic.cosmic_id": {"$exists": True}}
#                     ]
#         }
#     )
#
#     filtered = list(filtered)
#     logging.info ('Variants found that match rarity criteria: {}'.format(len(filtered)))
#     return filtered
#
#
# def get_deleterious_compound_heterozygous_variants(collection, sample_names=None):
#     """ Function for retrieving deleterious compound heterozygote variants  """
#
#     sample_ids_list = _construct_sample_ids_list(collection, sample_names)
#     filtered = collection.find(
#         {
#             "$and":
#                 [
#                     {"genotype_subclass_by_class.heterozygous": "compound"},
#                     {"cadd.phred": {"$gte": 10}},
#                     {'samples.sample_id': {'$in': sample_ids_list}}
#                 ]
#         }
#     )
#
#     filtered = list(filtered)
#     logging.info('Variants found that match rarity criteria: {}'.format(len(filtered)))
#     return filtered
#
#
# def get_de_novo_variants(collection, sample1, sample2, sample3):
#     """
#     Function for de novo variant analysis. Can be performed on multisample files or or on data coming
#     from a collection of files. In the former case, every sample contains the same variants, although they have
#     differences in their allele frequency and read values. A de novo variant is defined as a variant that
#     occurs only in the specified sample (sample1) and not on the other two (sample2, sample3). Occurrence is
#     defined as having allele frequencies greater than [0, 0] ([REF, ALT]).
#     """
#
#     de_novo = collection.find(
#                     {
#                         "$and":
#                                 [
#                                     {_SAMPLE_ID_SELECTOR: sample1},
#                                     {
#                                         "$or":
#                                             [
#                                                 {_SAMPLE_ID_SELECTOR: {"$ne": sample2}},
#                                                 {_SAMPLE_ID_SELECTOR: {"$ne": sample3}}
#                                             ]
#                                     }
#                                 ]
#                     })
#     de_novo = list(de_novo)
#     logging.info('Variants found that match de novo criteria: {}'.format(len(de_novo)))
#     return list(de_novo)
<|MERGE_RESOLUTION|>--- conflicted
+++ resolved
@@ -9,6 +9,62 @@
 
 def get_any_of_sample_ids_filter(sample_names_list):
     return {SAMPLE_ID_SELECTOR: {'$in': sample_names_list}}
+
+# TODO: refactor so that if sample ids list is all sample ids, don't even put in sample ids condition
+
+def make_rare_deleterious_variants_filter(sample_ids_list):
+    """ Function for retrieving rare, deleterious variants """
+
+    return {
+            "$and":
+                [
+                    {
+                        "$or":
+                            [
+                                {"cadd.esp.af": {"$lt": 0.051}},
+                                {"cadd.esp.af": {"$exists": False}}
+                            ]
+                    },
+                    {
+                        "$or":
+                            [
+                                {"func_knowngene": "exonic"},
+                                {"func_knowngene": "splicing"}
+                            ]
+                    },
+                    {"exonicfunc_knowngene": {"$ne": "synonymous SNV"}},
+                    {"1000g2015aug_all": {"$lt": 0.051}},
+                    get_any_of_sample_ids_filter(sample_ids_list)
+                ]
+        }
+
+def make_known_disease_variants_filter(sample_ids_list):
+    """ Function for retrieving known disease variants by presence in Clinvar and Cosmic."""
+
+    return {
+            "$or":
+                    [
+                        {
+                            "$and":
+                                [
+                                    {"clinvar.rcv.accession": {"$exists": True}},
+                                    {"clinvar.rcv.clinical_significance": {"$nin": ["Benign", "Likely benign"]}}
+                                ]
+                        },
+                        {"cosmic.cosmic_id": {"$exists": True}}
+                    ]
+        }
+
+
+def make_deleterious_compound_heterozygous_variants_filter(sample_ids_list):
+    return {
+            "$and":
+                [
+                    {"genotype_subclass_by_class.heterozygous": "compound"},
+                    {"cadd.phred": {"$gte": 10}},
+                    get_any_of_sample_ids_filter(sample_ids_list)
+                ]
+        }
 
 
 def make_de_novo_variants_filter(proband, ancestor1, ancestor2):
@@ -65,19 +121,7 @@
     if sample_ids_list is not None:
         result = _append_sample_id_constraint_if_needed([result], sample_ids_list)
 
-<<<<<<< HEAD
-def make_deleterious_compound_heterozygous_variants_filter(sample_ids_list):
-    return {
-            "$and":
-                [
-                    {"genotype_subclass_by_class.heterozygous": "compound"},
-                    {"cadd.phred": {"$gte": 10}},
-                    get_any_of_sample_ids_filter(sample_ids_list)
-                ]
-        }
-=======
     return result
->>>>>>> e1c1bd4c
 
 
 def make_rare_deleterious_variants_filter(sample_ids_list=None):
